--- conflicted
+++ resolved
@@ -81,7 +81,6 @@
     {
       "type": "lldb",
       "request": "launch",
-<<<<<<< HEAD
       "name": "Debug RedPajama Inference",
       "cargo": {
         "args": ["build", "--example=inference", "--package=llm"],
@@ -91,7 +90,11 @@
         }
       },
       "args": ["redpajama", "${env:HOME}/.ggml-models/redpajama-incite-7b.bin"],
-=======
+      "cwd": "${workspaceFolder}"
+    },
+    {
+      "type": "lldb",
+      "request": "launch",
       "name": "Debug Vicuna Chat",
       "cargo": {
         "args": ["build", "--example=vicuna-chat", "--package=llm"],
@@ -101,7 +104,6 @@
         }
       },
       "args": ["llama", "${env:HOME}/.ggml-models/wizardlm-7b.bin"],
->>>>>>> 913875a5
       "cwd": "${workspaceFolder}"
     }
   ]
