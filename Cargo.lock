--- conflicted
+++ resolved
@@ -265,8 +265,6 @@
 ]
 
 [[package]]
-<<<<<<< HEAD
-=======
 name = "concolor-override"
 version = "1.0.0"
 source = "registry+https://github.com/rust-lang/crates.io-index"
@@ -282,7 +280,6 @@
 ]
 
 [[package]]
->>>>>>> 6e8aa794
 name = "crossbeam-channel"
 version = "0.5.7"
 source = "registry+https://github.com/rust-lang/crates.io-index"
@@ -645,18 +642,25 @@
 dependencies = [
  "bytemuck",
  "ggml",
+ "ggml-format",
+ "half",
  "llm-base",
+ "memmap2",
+ "partial_sort",
  "protobuf",
  "rand",
  "rust_tokenizers",
  "serde",
+ "serde_bytes",
  "serde_json",
+ "thiserror",
 ]
 
 [[package]]
 name = "llama-cli"
 version = "0.1.0"
 dependencies = [
+ "bincode",
  "clap",
  "color-eyre",
  "env_logger",
@@ -679,13 +683,8 @@
  "bincode",
  "bytemuck",
  "ggml",
-<<<<<<< HEAD
+ "ggml-format",
  "log",
-=======
- "ggml-format",
- "half",
- "memmap2",
->>>>>>> 6e8aa794
  "partial_sort",
  "rand",
  "serde",
@@ -803,12 +802,6 @@
 version = "1.17.1"
 source = "registry+https://github.com/rust-lang/crates.io-index"
 checksum = "b7e5500299e16ebb147ae15a00a942af264cf3688f47923b8fc2cd5858f23ad3"
-
-[[package]]
-name = "owo-colors"
-version = "3.5.0"
-source = "registry+https://github.com/rust-lang/crates.io-index"
-checksum = "c1b04fb49957986fdce4d6ee7a65027d55d4b6d2265e5848bbb507b58ccfdb6f"
 
 [[package]]
 name = "owo-colors"
